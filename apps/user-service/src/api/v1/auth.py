--- conflicted
+++ resolved
@@ -4,7 +4,7 @@
 from fastapi.security import OAuth2PasswordRequestForm
 from jose import JWTError
 from sqlalchemy.orm import Session
-<<<<<<< HEAD
+
 from .schemas.auth import Token, TokenRefresh, TokenResponse
 from ...core.exceptions import AuthenticationError
 from ...core.security import (
@@ -14,14 +14,6 @@
 )
 from ...infrastructure.database import get_db
 from ...models import User
-=======
-from src.api.v1.schemas.auth import Token, TokenRefresh, TokenResponse
-from src.core.exceptions import AuthenticationError
-from src.core.security import (create_access_token, create_refresh_token,
-                               verify_refresh_token)
-from src.infrastructure.database import get_db
-from src.models.user import User
->>>>>>> 1aefc1b3
 
 router = APIRouter(
     tags=["authentication"],
