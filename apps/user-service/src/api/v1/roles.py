"""API endpoints for managing roles and role assignments."""

from typing import List

from fastapi import APIRouter, Depends, status
from sqlalchemy.orm import Session
<<<<<<< HEAD
from ..dependencies import get_current_user, has_role
from .schemas.roles import (
    RoleAssignmentResponse,
    RoleCreate,
    RoleList,
    RoleResponse,
    UserRolesResponse,
)
from ...core.exceptions import NotFoundError, ValidationError
from ...infrastructure.database import get_db
from ...models import Role, User
=======
from src.api.dependencies import get_current_user, has_role
from src.api.v1.schemas.roles import (RoleAssignmentResponse, RoleCreate,
                                      RoleList, RoleResponse)
from src.core.exceptions import NotFoundError, ValidationError
from src.infrastructure.database import get_db
from src.models.role import Role
from src.models.user import User
>>>>>>> 1aefc1b3

router = APIRouter()


@router.get("/roles", response_model=RoleList)
def list_roles(
    db: Session = Depends(get_db), _: bool = Depends(has_role(["admin"]))
) -> RoleList:
    """
    List all available roles.

    Requires admin role.
    Returns a paginated list of roles.
    """
    roles = db.query(Role).all()
    return RoleList(roles=roles, total=len(roles))


@router.post("/roles", response_model=RoleResponse, status_code=status.HTTP_201_CREATED)
def create_role(
    role_data: RoleCreate,
    db: Session = Depends(get_db),
    _: bool = Depends(has_role(["admin"])),
) -> Role:
    """
    Create a new role.

    Requires admin role.
    Returns the created role.
    """
    # Check if role with same name exists
    existing_role = db.query(Role).filter(Role.name == role_data.name).first()
    if existing_role:
        raise ValidationError(
            message="Role with this name already exists",
            details={"name": role_data.name},
        )

    role = Role(**role_data.model_dump())
    db.add(role)
    db.commit()
    db.refresh(role)
    return role


@router.post(
    "/users/{user_id}/roles/{role_name}", response_model=RoleAssignmentResponse
)
def assign_role_to_user(
    user_id: int,
    role_name: str,
    db: Session = Depends(get_db),
    _: bool = Depends(has_role(["admin"])),
) -> RoleAssignmentResponse:
    """
    Assign a role to a user.

    Requires admin role.
    Returns a success message with the assignment details.
    """
    user = db.query(User).filter(User.id == user_id).first()
    if not user:
        raise NotFoundError("User", str(user_id))

    role = db.query(Role).filter(Role.name == role_name).first()
    if not role:
        raise NotFoundError("Role", role_name)

    user.add_role(role)
    db.commit()
    msg = f"Role {role_name} assigned to user {user.email}"
    return RoleAssignmentResponse(
        message=msg,
        user_id=user_id,
        role_name=role_name,
    )


@router.delete(
    "/users/{user_id}/roles/{role_name}", response_model=RoleAssignmentResponse
)
def remove_role_from_user(
    user_id: int,
    role_name: str,
    db: Session = Depends(get_db),
    _: bool = Depends(has_role(["admin"])),
) -> RoleAssignmentResponse:
    """
    Remove a role from a user.

    Requires admin role.
    Cannot remove the 'user' role.
    Returns a success message with the removal details.
    """
    user = db.query(User).filter(User.id == user_id).first()
    if not user:
        raise NotFoundError("User", str(user_id))

    role = db.query(Role).filter(Role.name == role_name).first()
    if not role:
        raise NotFoundError("Role", role_name)

    if role.name == "user":
        raise ValidationError("Cannot remove the base user role")

    user.remove_role(role)
    db.commit()
    msg = f"Role {role_name} removed from user {user.email}"
    return RoleAssignmentResponse(
        message=msg,
        user_id=user_id,
        role_name=role_name,
    )


@router.get("/users/me/roles", response_model=List[RoleResponse])
def get_my_roles(
    current_user: User = Depends(get_current_user),
) -> List[RoleResponse]:
    """
    Get the roles of the current authenticated user.

    Returns a list of roles assigned to the current user.
    """
    return current_user.roles<|MERGE_RESOLUTION|>--- conflicted
+++ resolved
@@ -4,7 +4,7 @@
 
 from fastapi import APIRouter, Depends, status
 from sqlalchemy.orm import Session
-<<<<<<< HEAD
+
 from ..dependencies import get_current_user, has_role
 from .schemas.roles import (
     RoleAssignmentResponse,
@@ -16,15 +16,6 @@
 from ...core.exceptions import NotFoundError, ValidationError
 from ...infrastructure.database import get_db
 from ...models import Role, User
-=======
-from src.api.dependencies import get_current_user, has_role
-from src.api.v1.schemas.roles import (RoleAssignmentResponse, RoleCreate,
-                                      RoleList, RoleResponse)
-from src.core.exceptions import NotFoundError, ValidationError
-from src.infrastructure.database import get_db
-from src.models.role import Role
-from src.models.user import User
->>>>>>> 1aefc1b3
 
 router = APIRouter()
 
