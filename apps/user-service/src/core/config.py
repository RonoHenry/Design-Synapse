--- conflicted
+++ resolved
@@ -5,8 +5,7 @@
 - Security configuration (JWT settings)
 - Token expiration times
 - Other application-specific settings
-"""
-<<<<<<< HEAD
+
 User Service Configuration.
 
 This module provides configuration management for the User Service using
@@ -18,9 +17,6 @@
 from pathlib import Path
 from typing import Optional
 from pydantic import Field, field_validator
-=======
-
->>>>>>> 1aefc1b3
 from pydantic_settings import BaseSettings, SettingsConfigDict
 
 # Add the packages directory to the Python path for shared config access
