--- conflicted
+++ resolved
@@ -1,13 +1,6 @@
-<<<<<<< HEAD
-"""
-API constants and configuration values.
-"""
-from .versioning import ApiVersion
-=======
 """Constants and configuration values used across the API."""
 
-from src.core.versioning import ApiVersion
->>>>>>> 1aefc1b3
+from .versioning import ApiVersion
 
 # API versioning
 LATEST_VERSION = ApiVersion.V1
