<<<<<<< HEAD
"""
Role model and role-related database models.
"""
from typing import List, Optional
=======
"""Database models for role-based access control."""

>>>>>>> 1aefc1b3
from sqlalchemy import Column, ForeignKey, Integer, String, Table
from sqlalchemy.orm import Mapped, relationship, mapped_column
from ..infrastructure.database import Base

# Association table for many-to-many relationship between users and roles
user_roles = Table(
    "user_roles",
    Base.metadata,
    Column("user_id", Integer, ForeignKey("users.id"), primary_key=True),
    Column("role_id", Integer, ForeignKey("roles.id"), primary_key=True),
)


class Role(Base):
    """Role model for role-based access control."""

    __tablename__ = "roles"

    id: Mapped[int] = mapped_column(Integer, primary_key=True, index=True)
    name: Mapped[str] = mapped_column(String, unique=True, index=True)
    description: Mapped[Optional[str]] = mapped_column(String, nullable=True)

    # Relationship with users through the association table
    users: Mapped[List["User"]] = relationship("User", secondary=user_roles, back_populates="roles")

    def __repr__(self):
        """Get a string representation of the role.

        Returns:
            str: A string in the format "<Role name>"
        """
        return f"<Role {self.name}>"<|MERGE_RESOLUTION|>--- conflicted
+++ resolved
@@ -1,12 +1,7 @@
-<<<<<<< HEAD
-"""
-Role model and role-related database models.
-"""
-from typing import List, Optional
-=======
 """Database models for role-based access control."""
 
->>>>>>> 1aefc1b3
+from typing import List, Optional
+
 from sqlalchemy import Column, ForeignKey, Integer, String, Table
 from sqlalchemy.orm import Mapped, relationship, mapped_column
 from ..infrastructure.database import Base
