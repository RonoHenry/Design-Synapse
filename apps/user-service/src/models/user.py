"""User model for authentication and authorization."""

import re
from datetime import datetime, timezone
from typing import List, Optional, cast

<<<<<<< HEAD
from sqlalchemy import Boolean, DateTime, Integer, String, event
from sqlalchemy.orm import Mapped, relationship, mapped_column
from ..infrastructure.database import Base
from .role import user_roles
=======
from sqlalchemy import Boolean, Column, DateTime, Integer, String
from sqlalchemy.orm import relationship
from src.infrastructure.database import Base
from src.models.role import Role, user_roles
>>>>>>> 1aefc1b3
from werkzeug.security import check_password_hash, generate_password_hash


class User(Base):
    """User model for authentication and authorization."""

    __tablename__ = "users"

    id: Mapped[int] = mapped_column(Integer, primary_key=True)
    email: Mapped[str] = mapped_column(String, unique=True, nullable=False, index=True)
    username: Mapped[str] = mapped_column(String, unique=True, nullable=False, index=True)
    _password: Mapped[str] = mapped_column("password", String, nullable=False)
    first_name: Mapped[Optional[str]] = mapped_column(String, nullable=True)
    last_name: Mapped[Optional[str]] = mapped_column(String, nullable=True)
    created_at: Mapped[datetime] = mapped_column(DateTime, default=lambda: datetime.now(timezone.utc))
    updated_at: Mapped[datetime] = mapped_column(
        DateTime,
        default=lambda: datetime.now(timezone.utc),
        onupdate=lambda: datetime.now(timezone.utc),
    )
    is_active: Mapped[bool] = mapped_column(Boolean, default=True)

    @property
    def first_name_str(self) -> Optional[str]:
        """Get first name as string."""
        return str(self.first_name) if self.first_name is not None else None

    @property
    def last_name_str(self) -> Optional[str]:
        """Get last name as string."""
        return str(self.last_name) if self.last_name is not None else None

    @property
    def created_at_datetime(self) -> datetime:
        """Get created_at as datetime."""
        if isinstance(self.created_at, datetime):
            return self.created_at
        return datetime.now(timezone.utc)

    @property
    def updated_at_datetime(self) -> datetime:
        """Get updated_at as datetime."""
        if isinstance(self.updated_at, datetime):
            return self.updated_at
        return datetime.now(timezone.utc)

    # Relationship with roles through the association table
    roles: Mapped[List["Role"]] = relationship("Role", secondary=user_roles, back_populates="users")

    def __init__(
        self,
        email: str,
        username: str,
        password: str,
        first_name: Optional[str] = None,
        last_name: Optional[str] = None,
        roles: Optional[List["Role"]] = None,
    ):
        """Initialize a new user."""
        self.email = self._validate_email(email)
        self.username = self._validate_username(username)
        self.password = password  # This will trigger the password.setter
        self.first_name = first_name
        self.last_name = last_name
        self.is_active = True
        self.roles = roles or []

        # Import here to avoid circular imports
        from ..infrastructure.database import SessionLocal

        # Add default user role if no roles provided
        if not roles:
            # Import Role locally to avoid circular dependency
            from .role import Role
            with SessionLocal() as session:
                user_role = session.query(Role).filter_by(name="user").first()
                if not user_role:
                    user_role = Role(name="user", description="Default user role")
                    session.add(user_role)
                    session.commit()
                self.roles = [user_role]

        self.created_at = datetime.now(timezone.utc)
        self.updated_at = self.created_at

    @property
    def password(self) -> str:
        """Get password hash."""
        return cast(str, self._password)

    @password.setter
    def password(self, plain_password: str) -> None:
        """Hash and set the password."""
        if not plain_password or len(plain_password) < 8:
            raise ValueError("Password must be at least 8 characters long")
        self._password = generate_password_hash(plain_password)

    def verify_password(self, password: str) -> bool:
        """Check if the provided password matches the hash."""
        return check_password_hash(cast(str, self._password), password)

    @staticmethod
    def _validate_email(email: str) -> str:
        """Validate email format."""
        pattern = r"^[a-zA-Z0-9._%+-]+@[a-zA-Z0-9.-]+\.[a-zA-Z]{2,}$"
        email_pattern = re.compile(pattern)
        if not email_pattern.match(email):
            raise ValueError("Invalid email format")
        return email.lower()

    @staticmethod
    def _validate_username(username: str) -> str:
        """Validate username format."""
        if not username or len(username) < 3:
            raise ValueError("Username must be at least 3 characters long")
        if not re.match(r"^[a-zA-Z0-9_-]+$", username):
            msg = (
                "Username can only contain letters, numbers, "
                "underscores, and hyphens"
            )
            raise ValueError(msg)
        return username.lower()

    @property
    def role_names(self) -> List[str]:
        """Get list of role names."""
        return [cast(str, role.name) for role in self.roles]

    def has_role(self, role_name: str) -> bool:
        """Check if user has a specific role."""
        return any(role.name == role_name for role in self.roles)

    def add_role(self, role: "Role") -> None:  # noqa: F821
        """Add a role to the user."""
        if role not in self.roles:
            self.roles.append(role)

    def remove_role(self, role: "Role") -> None:  # noqa: F821
        """Remove a role from the user."""
        if role in self.roles and role.name != "user":  # Cannot remove base user role
            self.roles.remove(role)<|MERGE_RESOLUTION|>--- conflicted
+++ resolved
@@ -4,18 +4,12 @@
 from datetime import datetime, timezone
 from typing import List, Optional, cast
 
-<<<<<<< HEAD
 from sqlalchemy import Boolean, DateTime, Integer, String, event
 from sqlalchemy.orm import Mapped, relationship, mapped_column
+from werkzeug.security import check_password_hash, generate_password_hash
+
 from ..infrastructure.database import Base
 from .role import user_roles
-=======
-from sqlalchemy import Boolean, Column, DateTime, Integer, String
-from sqlalchemy.orm import relationship
-from src.infrastructure.database import Base
-from src.models.role import Role, user_roles
->>>>>>> 1aefc1b3
-from werkzeug.security import check_password_hash, generate_password_hash
 
 
 class User(Base):
